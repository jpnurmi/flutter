--- conflicted
+++ resolved
@@ -1029,8 +1029,6 @@
     _cachedRect = rect;
     final Rect validRect = rect.isFinite ? rect : Offset.zero & const Size(-1, -1);
     TextInput._instance._setComposingTextRect(validRect);
-<<<<<<< HEAD
-=======
   }
 
   /// Sends the coordinates of caret rect. This is used on macOS for positioning
@@ -1042,7 +1040,6 @@
     _cachedCaretRect = rect;
     final Rect validRect = rect.isFinite ? rect : Offset.zero & const Size(-1, -1);
     TextInput._instance._setCaretRect(validRect);
->>>>>>> 60d5ba25
   }
 
   /// Send text styling information.
@@ -1217,61 +1214,6 @@
 
   static final TextInput _instance = TextInput._();
 
-<<<<<<< HEAD
-  /// Adds an input control to the text input system.
-  ///
-  /// The added input control starts receiving text input state changes that
-  /// are delivered to all text input controls.
-  ///
-  /// Notice that visual text input control requests, such as showing and hiding
-  /// the input control, are not delivered by default. For that, an input control
-  /// needs to be set as the current input control.
-  ///
-  /// See also:
-  ///
-  ///  * [TextInput.setCurrentInputControl], a method to set the current visual
-  ///    text input control.
-  static void addInputControl(TextInputControl control) {
-    assert(control != PlatformTextInputControl.instance);
-    _instance._inputControls.add(control);
-  }
-
-  /// Removes an input control from the text input system.
-  ///
-  /// A removed input control stops receiving text input state changes. If the
-  /// input control was set as the current input control, the default platform
-  /// text input control is restored.
-  ///
-  /// See also:
-  ///
-  ///  * [TextInput.setCurrentInputControl], a method to set the current visual
-  ///    text input control.
-  static void removeInputControl(TextInputControl control) {
-    assert(control != PlatformTextInputControl.instance);
-    if (control == _instance._currentControl)
-      setCurrentInputControl(PlatformTextInputControl.instance);
-    _instance._inputControls.remove(control);
-  }
-
-  /// Sets the current visual text input control.
-  ///
-  /// The current text input control is the only input control that receives
-  /// visual text input control requests, such as showing and hiding the input
-  /// control.
-  ///
-  /// Notice that setting the current text input control as `null` removes the
-  /// visual text input control, but all installed input controls continue to
-  /// receive input state changes.
-  ///
-  /// See also:
-  ///
-  ///  * [PlatformTextInputControl.instance], the default platform text input
-  ///    control.
-  static void setCurrentInputControl(TextInputControl ?newControl) {
-    final TextInputControl? oldControl = _instance._currentControl;
-    if (newControl == oldControl)
-      return;
-=======
   static void _addInputControl(TextInputControl control) {
     if (control != _PlatformTextInputControl.instance)
       _instance._inputControls.add(control);
@@ -1304,19 +1246,11 @@
       _addInputControl(newControl);
     if (oldControl != null)
       _removeInputControl(oldControl);
->>>>>>> 60d5ba25
     _instance._currentControl = newControl;
     final TextInputClient? client = _instance._currentConnection?._client;
     client?.didChangeInputControl(oldControl, newControl);
   }
 
-<<<<<<< HEAD
-  TextInputControl? _currentControl = PlatformTextInputControl.instance;
-  final List<TextInputControl> _inputControls = <TextInputControl>[];
-  List<TextInputControl> get _allControls => <TextInputControl>[
-    PlatformTextInputControl.instance, ..._inputControls
-  ];
-=======
   /// Restores the default platform text input control.
   ///
   /// See also:
@@ -1331,7 +1265,6 @@
   final Set<TextInputControl> _inputControls = <TextInputControl>{
     _PlatformTextInputControl.instance,
   };
->>>>>>> 60d5ba25
 
   static const List<TextInputAction> _androidSupportedInputActions = <TextInputAction>[
     TextInputAction.none,
@@ -1473,13 +1406,7 @@
     switch (method) {
       case 'TextInputClient.updateEditingState':
         final TextEditingValue value = TextEditingValue.fromJSON(args[1] as Map<String, dynamic>);
-<<<<<<< HEAD
-        for (final TextInputControl control in _inputControls)
-          control.setEditingState(value);
-        _currentConnection!._client.updateEditingValue(value);
-=======
         TextInput._instance._updateEditingValue(value, exclude: _PlatformTextInputControl.instance);
->>>>>>> 60d5ba25
         break;
       case 'TextInputClient.performAction':
         _currentConnection!._client.performAction(_toTextInputAction(args[1] as String));
@@ -1526,21 +1453,13 @@
   }
 
   void _setClient(TextInputClient client, TextInputConfiguration configuration) {
-<<<<<<< HEAD
-    for (final TextInputControl control in _allControls)
-=======
     for (final TextInputControl control in _inputControls)
->>>>>>> 60d5ba25
       control.attach(client, configuration);
   }
 
   void _clearClient() {
     final TextInputClient client = _currentConnection!._client;
-<<<<<<< HEAD
-    for (final TextInputControl control in _allControls)
-=======
     for (final TextInputControl control in _inputControls)
->>>>>>> 60d5ba25
       control.detach(client);
     _currentConnection = null;
     _scheduleHide();
@@ -1548,42 +1467,17 @@
 
   void _updateConfig(TextInputConfiguration configuration) {
     assert(configuration != null);
-<<<<<<< HEAD
-    for (final TextInputControl control in _allControls)
-=======
     for (final TextInputControl control in _inputControls)
->>>>>>> 60d5ba25
       control.updateConfig(configuration);
   }
 
   void _setEditingState(TextEditingValue value) {
     assert(value != null);
-<<<<<<< HEAD
-    for (final TextInputControl control in _allControls)
-=======
     for (final TextInputControl control in _inputControls)
->>>>>>> 60d5ba25
       control.setEditingState(value);
   }
 
   void _show() {
-<<<<<<< HEAD
-    _currentControl?.show();
-  }
-
-  void _hide() {
-    _currentControl?.hide();
-  }
-
-  void _setEditableSizeAndTransform(Size editableBoxSize, Matrix4 transform) {
-    _currentControl?.setEditableSizeAndTransform(editableBoxSize, transform);
-  }
-
-  void _setComposingTextRect(Rect rect) {
-    _currentControl?.setComposingRect(rect);
-  }
-
-=======
     for (final TextInputControl control in _inputControls)
       control.show();
   }
@@ -1608,7 +1502,6 @@
       control.setCaretRect(rect);
   }
 
->>>>>>> 60d5ba25
   void _setStyle({
     required String? fontFamily,
     required double? fontSize,
@@ -1616,15 +1509,6 @@
     required TextDirection textDirection,
     required TextAlign textAlign,
   }) {
-<<<<<<< HEAD
-    _currentControl?.setStyle(
-      fontFamily: fontFamily,
-      fontSize: fontSize,
-      fontWeight: fontWeight,
-      textDirection: textDirection,
-      textAlign: textAlign,
-    );
-=======
     for (final TextInputControl control in _inputControls) {
       control.setStyle(
         fontFamily: fontFamily,
@@ -1658,11 +1542,6 @@
   /// send editing value updates to the attached input client.
   static void updateEditingValue(TextEditingValue value) {
     _instance._updateEditingValue(value, exclude: _instance._currentControl);
->>>>>>> 60d5ba25
-  }
-
-  void _requestAutofill() {
-    _currentControl?.requestAutofill();
   }
 
   /// Finishes the current autofill context, and potentially saves the user
@@ -1715,51 +1594,6 @@
   ///   topmost [AutofillGroup] is getting disposed.
   static void finishAutofillContext({ bool shouldSave = true }) {
     assert(shouldSave != null);
-<<<<<<< HEAD
-    TextInput._instance._currentControl?.finishAutofillContext(shouldSave: shouldSave);
-  }
-}
-
-/// A mixin class for implementing text input controls.
-///
-/// Text input controls handle text input state changes and visual input control
-/// requests from the framework, and communicate user input back to the framework.
-///
-/// Input controls are installed with [TextInput.addInputControl], and the
-/// currently active input control is set with [TextInput.setCurrentInputControl].
-///
-/// Text input control implementations should call [TextInputControl.updateEditingValue]
-/// to communicate user input to the attached input client. All other [TextInputControl]
-/// methods are called by the framework to inform input state changes and request
-/// visual input control changes.
-///
-/// ### Text input state changes (all input controls)
-///
-/// Text input state changes are delivered to all installed input controls. Each
-/// input control is responsible for managing its internal state based on these
-/// changes, to stay in sync with the framework. The following methods designate
-/// text input state changes, and are called on all installed input controls:
-///
-/// - [TextInputControl.attach]
-/// - [TextInputControl.detach]
-/// - [TextInputControl.updateConfig]
-/// - [TextInputControl.setEditingState]
-///
-/// ### Visual text input control requests (current input control)
-///
-/// Visual text input control requests, such as showing and hiding the input
-/// control, are only delivered to the current input control. The following
-/// methods can be overridden to react to visual input control requests:
-///
-/// - [TextInputControl.show]
-/// - [TextInputControl.hide]
-/// - [TextInputControl.setEditableSizeAndTransform]
-/// - [TextInputControl.setComposingRect]
-/// - [TextInputControl.setStyle]
-/// - [TextInputControl.requestAutofill]
-/// - [TextInputControl.finishAutofillContext]
-mixin TextInputControl {
-=======
     for (final TextInputControl control in TextInput._instance._inputControls)
       control.finishAutofillContext(shouldSave: shouldSave);
   }
@@ -1955,7 +1789,6 @@
 ///  * [TextInput.updateEditingValue], a method to send user input to
 ///    the framework.
 abstract class TextInputControl {
->>>>>>> 60d5ba25
   /// Requests the text input control to attach to the given input client.
   ///
   /// This method is called when a text input client is attached. The input
@@ -1968,8 +1801,6 @@
   /// control should release any resources allocated for the client.
   void detach(TextInputClient client) {}
 
-<<<<<<< HEAD
-=======
   /// Requests that the text input control is shown.
   ///
   /// This method is called when the input control should become visible.
@@ -1980,7 +1811,6 @@
   /// This method is called when the input control should hide.
   void hide() {}
 
->>>>>>> 60d5ba25
   /// Informs the text input control about input configuration changes.
   ///
   /// This method is called when the configuration of the attached input client
@@ -1993,48 +1823,6 @@
   /// has changed.
   void setEditingState(TextEditingValue value) {}
 
-<<<<<<< HEAD
-  /// Updates the editing value of the attached input client.
-  ///
-  /// This method should be called by the text input control implementation to
-  /// communicate user input to the attached input client.
-  @nonVirtual
-  void updateEditingValue(TextEditingValue value) {
-    TextInput._instance._currentConnection?._client.updateEditingValue(value);
-    for (final TextInputControl control in TextInput._instance._allControls) {
-      if (control != this)
-        control.setEditingState(value);
-    }
-  }
-
-  /// Requests that the current text input control is shown.
-  ///
-  /// This method is called on the _current_ input control when it should become
-  /// visible.
-  void show() {}
-
-  /// Requests that the current text input control is hidden.
-  ///
-  /// This method is called on the _current_ input control when it should hide.
-  void hide() {}
-
-  /// Informs the current text input control about client position changes.
-  ///
-  /// This method is called on the _current_ input control when it should position
-  /// itself in relation to the attached input client.
-  void setEditableSizeAndTransform(Size editableBoxSize, Matrix4 transform) {}
-
-  /// Informs the current text input control about composing area changes.
-  ///
-  /// This method is called on the _current_ input control when the attached
-  /// input client's composing area changes.
-  void setComposingRect(Rect rect) {}
-
-  /// Informs the current text input control about text style changes.
-  ///
-  /// This method is called on the _current_ input control when the attached
-  /// input client's text style changes.
-=======
   /// Informs the text input control about client position changes.
   ///
   /// This method is called on when the input control should position itself in
@@ -2057,7 +1845,6 @@
   ///
   /// This method is called on the when the attached input client's text style
   /// changes.
->>>>>>> 60d5ba25
   void setStyle({
     required String? fontFamily,
     required double? fontSize,
@@ -2066,19 +1853,6 @@
     required TextAlign textAlign,
   }) {}
 
-<<<<<<< HEAD
-
-  /// Requests autofill from the current text input control.
-  ///
-  /// This method is called on the _current_ input control when its autofill UI
-  /// should be shown.
-  void requestAutofill() {}
-
-  /// Finishes the current autofill context.
-  ///
-  /// This method is called on the _current_ input control when the autofill
-  /// context should be finalized.
-=======
   /// Requests autofill from the text input control.
   ///
   /// This method is called when the autofill UI should appear.
@@ -2089,21 +1863,10 @@
   /// See also:
   ///
   ///  * [TextInput.finishAutofillContext]
->>>>>>> 60d5ba25
   void finishAutofillContext({bool shouldSave = true}) {}
 }
 
 /// Provides access to the platform text input control.
-<<<<<<< HEAD
-class PlatformTextInputControl with TextInputControl {
-  PlatformTextInputControl._();
-
-  /// The shared instance of [PlatformTextInputControl].
-  static final TextInputControl instance = PlatformTextInputControl._();
-
-  MethodChannel get _channel => TextInput._instance._channel;
-
-=======
 class _PlatformTextInputControl extends TextInputControl {
   _PlatformTextInputControl._();
 
@@ -2119,19 +1882,14 @@
     return json;
   }
 
->>>>>>> 60d5ba25
   @override
   void attach(TextInputClient client, TextInputConfiguration configuration) {
     _channel.invokeMethod<void>(
       'TextInput.setClient',
-<<<<<<< HEAD
-      <dynamic>[ TextInput._instance._currentConnection!._id, configuration.toJson() ],
-=======
       <dynamic>[
         TextInput._instance._currentConnection!._id,
         _configurationToJson(configuration),
       ],
->>>>>>> 60d5ba25
     );
   }
 
@@ -2144,11 +1902,7 @@
   void updateConfig(TextInputConfiguration configuration) {
     _channel.invokeMethod<void>(
       'TextInput.updateConfig',
-<<<<<<< HEAD
-      configuration.toJson(),
-=======
       _configurationToJson(configuration),
->>>>>>> 60d5ba25
     );
   }
 
@@ -2196,8 +1950,6 @@
   }
 
   @override
-<<<<<<< HEAD
-=======
   void setCaretRect(Rect rect) {
     _channel.invokeMethod<void>(
       'TextInput.setCaretRect',
@@ -2211,7 +1963,6 @@
   }
 
   @override
->>>>>>> 60d5ba25
   void setStyle({
     required String? fontFamily,
     required double? fontSize,
