// Copyright 2014 The Flutter Authors. All rights reserved.
// Use of this source code is governed by a BSD-style license that can be
// found in the LICENSE file.

import 'dart:async';
import 'dart:io' show Platform;
import 'dart:ui' show
  FontWeight,
  Offset,
  Size,
  Rect,
  TextAffinity,
  TextAlign,
  TextDirection,
  hashValues;

import 'package:flutter/foundation.dart';
import 'package:vector_math/vector_math_64.dart' show Matrix4;

import 'autofill.dart';
import 'message_codec.dart';
import 'platform_channel.dart';
import 'system_channels.dart';
import 'system_chrome.dart';
import 'text_editing.dart';

export 'dart:ui' show TextAffinity;

/// Indicates how to handle the intelligent replacement of dashes in text input.
///
/// See also:
///
///  * [TextField.smartDashesType]
///  * [CupertinoTextField.smartDashesType]
///  * [EditableText.smartDashesType]
///  * [SmartQuotesType]
///  * <https://developer.apple.com/documentation/uikit/uitextinputtraits>
enum SmartDashesType {
  /// Smart dashes is disabled.
  ///
  /// This corresponds to the
  /// ["no" value of UITextSmartDashesType](https://developer.apple.com/documentation/uikit/uitextsmartdashestype/no).
  disabled,

  /// Smart dashes is enabled.
  ///
  /// This corresponds to the
  /// ["yes" value of UITextSmartDashesType](https://developer.apple.com/documentation/uikit/uitextsmartdashestype/yes).
  enabled,
}

/// Indicates how to handle the intelligent replacement of quotes in text input.
///
/// See also:
///
///  * [TextField.smartQuotesType]
///  * [CupertinoTextField.smartQuotesType]
///  * [EditableText.smartQuotesType]
///  * <https://developer.apple.com/documentation/uikit/uitextinputtraits>
enum SmartQuotesType {
  /// Smart quotes is disabled.
  ///
  /// This corresponds to the
  /// ["no" value of UITextSmartQuotesType](https://developer.apple.com/documentation/uikit/uitextsmartquotestype/no).
  disabled,

  /// Smart quotes is enabled.
  ///
  /// This corresponds to the
  /// ["yes" value of UITextSmartQuotesType](https://developer.apple.com/documentation/uikit/uitextsmartquotestype/yes).
  enabled,
}

/// The type of information for which to optimize the text input control.
///
/// On Android, behavior may vary across device and keyboard provider.
///
/// This class stays as close to `Enum` interface as possible, and allows
/// for additional flags for some input types. For example, numeric input
/// can specify whether it supports decimal numbers and/or signed numbers.
@immutable
class TextInputType {
  const TextInputType._(this.index)
    : signed = null,
      decimal = null;

  /// Optimize for numerical information.
  ///
  /// Requests a numeric keyboard with additional settings.
  /// The [signed] and [decimal] parameters are optional.
  const TextInputType.numberWithOptions({
    this.signed = false,
    this.decimal = false,
  }) : index = 2;

  /// Enum value index, corresponds to one of the [values].
  final int index;

  /// The number is signed, allowing a positive or negative sign at the start.
  ///
  /// This flag is only used for the [number] input type, otherwise `null`.
  /// Use `const TextInputType.numberWithOptions(signed: true)` to set this.
  final bool? signed;

  /// The number is decimal, allowing a decimal point to provide fractional.
  ///
  /// This flag is only used for the [number] input type, otherwise `null`.
  /// Use `const TextInputType.numberWithOptions(decimal: true)` to set this.
  final bool? decimal;

  /// Optimize for textual information.
  ///
  /// Requests the default platform keyboard.
  static const TextInputType text = TextInputType._(0);

  /// Optimize for multiline textual information.
  ///
  /// Requests the default platform keyboard, but accepts newlines when the
  /// enter key is pressed. This is the input type used for all multiline text
  /// fields.
  static const TextInputType multiline = TextInputType._(1);

  /// Optimize for unsigned numerical information without a decimal point.
  ///
  /// Requests a default keyboard with ready access to the number keys.
  /// Additional options, such as decimal point and/or positive/negative
  /// signs, can be requested using [new TextInputType.numberWithOptions].
  static const TextInputType number = TextInputType.numberWithOptions();

  /// Optimize for telephone numbers.
  ///
  /// Requests a keyboard with ready access to the number keys, "*", and "#".
  static const TextInputType phone = TextInputType._(3);

  /// Optimize for date and time information.
  ///
  /// On iOS, requests the default keyboard.
  ///
  /// On Android, requests a keyboard with ready access to the number keys,
  /// ":", and "-".
  static const TextInputType datetime = TextInputType._(4);

  /// Optimize for email addresses.
  ///
  /// Requests a keyboard with ready access to the "@" and "." keys.
  static const TextInputType emailAddress = TextInputType._(5);

  /// Optimize for URLs.
  ///
  /// Requests a keyboard with ready access to the "/" and "." keys.
  static const TextInputType url = TextInputType._(6);

  /// Optimize for passwords that are visible to the user.
  ///
  /// Requests a keyboard with ready access to both letters and numbers.
  static const TextInputType visiblePassword = TextInputType._(7);

  /// Optimized for a person's name.
  ///
  /// On iOS, requests the
  /// [UIKeyboardType.namePhonePad](https://developer.apple.com/documentation/uikit/uikeyboardtype/namephonepad)
  /// keyboard, a keyboard optimized for entering a person’s name or phone number.
  /// Does not support auto-capitalization.
  ///
  /// On Android, requests a keyboard optimized for
  /// [TYPE_TEXT_VARIATION_PERSON_NAME](https://developer.android.com/reference/android/text/InputType#TYPE_TEXT_VARIATION_PERSON_NAME).
  static const TextInputType name = TextInputType._(8);

  /// Optimized for postal mailing addresses.
  ///
  /// On iOS, requests the default keyboard.
  ///
  /// On Android, requests a keyboard optimized for
  /// [TYPE_TEXT_VARIATION_POSTAL_ADDRESS](https://developer.android.com/reference/android/text/InputType#TYPE_TEXT_VARIATION_POSTAL_ADDRESS).
  static const TextInputType streetAddress = TextInputType._(9);

  /// All possible enum values.
  static const List<TextInputType> values = <TextInputType>[
    text, multiline, number, phone, datetime, emailAddress, url, visiblePassword, name, streetAddress,
  ];

  // Corresponding string name for each of the [values].
  static const List<String> _names = <String>[
    'text', 'multiline', 'number', 'phone', 'datetime', 'emailAddress', 'url', 'visiblePassword', 'name', 'address',
  ];

  // Enum value name, this is what enum.toString() would normally return.
  String get _name => 'TextInputType.${_names[index]}';

  /// Returns a representation of this object as a JSON object.
  Map<String, dynamic> toJson() {
    return <String, dynamic>{
      'name': _name,
      'signed': signed,
      'decimal': decimal,
    };
  }

  @override
  String toString() {
    return '${objectRuntimeType(this, 'TextInputType')}('
        'name: $_name, '
        'signed: $signed, '
        'decimal: $decimal)';
  }

  @override
  bool operator ==(Object other) {
    return other is TextInputType
        && other.index == index
        && other.signed == signed
        && other.decimal == decimal;
  }

  @override
  int get hashCode => hashValues(index, signed, decimal);
}

/// An action the user has requested the text input control to perform.
///
/// Each action represents a logical meaning, and also configures the soft
/// keyboard to display a certain kind of action button. The visual appearance
/// of the action button might differ between versions of the same OS.
///
/// Despite the logical meaning of each action, choosing a particular
/// [TextInputAction] does not necessarily cause any specific behavior to
/// happen, other than changing the focus when approapriate. It is up to the
/// developer to ensure that the behavior that occurs when an action button is
/// pressed is appropriate for the action button chosen.
///
/// For example: If the user presses the keyboard action button on iOS when it
/// reads "Emergency Call", the result should not be a focus change to the next
/// TextField. This behavior is not logically appropriate for a button that says
/// "Emergency Call".
///
/// See [EditableText] for more information about customizing action button
/// behavior.
///
/// Most [TextInputAction]s are supported equally by both Android and iOS.
/// However, there is not a complete, direct mapping between Android's IME input
/// types and iOS's keyboard return types. Therefore, some [TextInputAction]s
/// are inappropriate for one of the platforms. If a developer chooses an
/// inappropriate [TextInputAction] when running in debug mode, an error will be
/// thrown. If the same thing is done in release mode, then instead of sending
/// the inappropriate value, Android will use "unspecified" on the platform
/// side and iOS will use "default" on the platform side.
///
/// See also:
///
///  * [TextInput], which configures the platform's keyboard setup.
///  * [EditableText], which invokes callbacks when the action button is pressed.
enum TextInputAction {
  /// Logical meaning: There is no relevant input action for the current input
  /// source, e.g., [TextField].
  ///
  /// Android: Corresponds to Android's "IME_ACTION_NONE". The keyboard setup
  /// is decided by the OS. The keyboard will likely show a return key.
  ///
  /// iOS: iOS does not have a keyboard return type of "none." It is
  /// inappropriate to choose this [TextInputAction] when running on iOS.
  none,

  /// Logical meaning: Let the OS decide which action is most appropriate.
  ///
  /// Android: Corresponds to Android's "IME_ACTION_UNSPECIFIED". The OS chooses
  /// which keyboard action to display. The decision will likely be a done
  /// button or a return key.
  ///
  /// iOS: Corresponds to iOS's "UIReturnKeyDefault". The title displayed in
  /// the action button is "return".
  unspecified,

  /// Logical meaning: The user is done providing input to a group of inputs
  /// (like a form). Some kind of finalization behavior should now take place.
  ///
  /// Android: Corresponds to Android's "IME_ACTION_DONE". The OS displays a
  /// button that represents completion, e.g., a checkmark button.
  ///
  /// iOS: Corresponds to iOS's "UIReturnKeyDone". The title displayed in the
  /// action button is "Done".
  done,

  /// Logical meaning: The user has entered some text that represents a
  /// destination, e.g., a restaurant name. The "go" button is intended to take
  /// the user to a part of the app that corresponds to this destination.
  ///
  /// Android: Corresponds to Android's "IME_ACTION_GO". The OS displays a
  /// button that represents taking "the user to the target of the text they
  /// typed", e.g., a right-facing arrow button.
  ///
  /// iOS: Corresponds to iOS's "UIReturnKeyGo". The title displayed in the
  /// action button is "Go".
  go,

  /// Logical meaning: Execute a search query.
  ///
  /// Android: Corresponds to Android's "IME_ACTION_SEARCH". The OS displays a
  /// button that represents a search, e.g., a magnifying glass button.
  ///
  /// iOS: Corresponds to iOS's "UIReturnKeySearch". The title displayed in the
  /// action button is "Search".
  search,

  /// Logical meaning: Sends something that the user has composed, e.g., an
  /// email or a text message.
  ///
  /// Android: Corresponds to Android's "IME_ACTION_SEND". The OS displays a
  /// button that represents sending something, e.g., a paper plane button.
  ///
  /// iOS: Corresponds to iOS's "UIReturnKeySend". The title displayed in the
  /// action button is "Send".
  send,

  /// Logical meaning: The user is done with the current input source and wants
  /// to move to the next one.
  ///
  /// Moves the focus to the next focusable item in the same [FocusScope].
  ///
  /// Android: Corresponds to Android's "IME_ACTION_NEXT". The OS displays a
  /// button that represents moving forward, e.g., a right-facing arrow button.
  ///
  /// iOS: Corresponds to iOS's "UIReturnKeyNext". The title displayed in the
  /// action button is "Next".
  next,

  /// Logical meaning: The user wishes to return to the previous input source
  /// in the group, e.g., a form with multiple [TextField]s.
  ///
  /// Moves the focus to the previous focusable item in the same [FocusScope].
  ///
  /// Android: Corresponds to Android's "IME_ACTION_PREVIOUS". The OS displays a
  /// button that represents moving backward, e.g., a left-facing arrow button.
  ///
  /// iOS: iOS does not have a keyboard return type of "previous." It is
  /// inappropriate to choose this [TextInputAction] when running on iOS.
  previous,

  /// Logical meaning: In iOS apps, it is common for a "Back" button and
  /// "Continue" button to appear at the top of the screen. However, when the
  /// keyboard is open, these buttons are often hidden off-screen. Therefore,
  /// the purpose of the "Continue" return key on iOS is to make the "Continue"
  /// button available when the user is entering text.
  ///
  /// Historical context aside, [TextInputAction.continueAction] can be used any
  /// time that the term "Continue" seems most appropriate for the given action.
  ///
  /// Android: Android does not have an IME input type of "continue." It is
  /// inappropriate to choose this [TextInputAction] when running on Android.
  ///
  /// iOS: Corresponds to iOS's "UIReturnKeyContinue". The title displayed in the
  /// action button is "Continue". This action is only available on iOS 9.0+.
  ///
  /// The reason that this value has "Action" post-fixed to it is because
  /// "continue" is a reserved word in Dart, as well as many other languages.
  continueAction,

  /// Logical meaning: The user wants to join something, e.g., a wireless
  /// network.
  ///
  /// Android: Android does not have an IME input type of "join." It is
  /// inappropriate to choose this [TextInputAction] when running on Android.
  ///
  /// iOS: Corresponds to iOS's "UIReturnKeyJoin". The title displayed in the
  /// action button is "Join".
  join,

  /// Logical meaning: The user wants routing options, e.g., driving directions.
  ///
  /// Android: Android does not have an IME input type of "route." It is
  /// inappropriate to choose this [TextInputAction] when running on Android.
  ///
  /// iOS: Corresponds to iOS's "UIReturnKeyRoute". The title displayed in the
  /// action button is "Route".
  route,

  /// Logical meaning: Initiate a call to emergency services.
  ///
  /// Android: Android does not have an IME input type of "emergencyCall." It is
  /// inappropriate to choose this [TextInputAction] when running on Android.
  ///
  /// iOS: Corresponds to iOS's "UIReturnKeyEmergencyCall". The title displayed
  /// in the action button is "Emergency Call".
  emergencyCall,

  /// Logical meaning: Insert a newline character in the focused text input,
  /// e.g., [TextField].
  ///
  /// Android: Corresponds to Android's "IME_ACTION_NONE". The OS displays a
  /// button that represents a new line, e.g., a carriage return button.
  ///
  /// iOS: Corresponds to iOS's "UIReturnKeyDefault". The title displayed in the
  /// action button is "return".
  ///
  /// The term [TextInputAction.newline] exists in Flutter but not in Android
  /// or iOS. The reason for introducing this term is so that developers can
  /// achieve the common result of inserting new lines without needing to
  /// understand the various IME actions on Android and return keys on iOS.
  /// Thus, [TextInputAction.newline] is a convenience term that alleviates the
  /// need to understand the underlying platforms to achieve this common behavior.
  newline,
}

/// Configures how the platform keyboard will select an uppercase or
/// lowercase keyboard.
///
/// Only supports text keyboards, other keyboard types will ignore this
/// configuration. Capitalization is locale-aware.
enum TextCapitalization {
  /// Defaults to an uppercase keyboard for the first letter of each word.
  ///
  /// Corresponds to `InputType.TYPE_TEXT_FLAG_CAP_WORDS` on Android, and
  /// `UITextAutocapitalizationTypeWords` on iOS.
  words,

  /// Defaults to an uppercase keyboard for the first letter of each sentence.
  ///
  /// Corresponds to `InputType.TYPE_TEXT_FLAG_CAP_SENTENCES` on Android, and
  /// `UITextAutocapitalizationTypeSentences` on iOS.
  sentences,

  /// Defaults to an uppercase keyboard for each character.
  ///
  /// Corresponds to `InputType.TYPE_TEXT_FLAG_CAP_CHARACTERS` on Android, and
  /// `UITextAutocapitalizationTypeAllCharacters` on iOS.
  characters,

  /// Defaults to a lowercase keyboard.
  none,
}

/// Controls the visual appearance of the text input control.
///
/// Many [TextInputAction]s are common between Android and iOS. However, if an
/// [inputAction] is provided that is not supported by the current
/// platform in debug mode, an error will be thrown when the corresponding
/// text input is attached. For example, providing iOS's "emergencyCall"
/// action when running on an Android device will result in an error when in
/// debug mode. In release mode, incompatible [TextInputAction]s are replaced
/// either with "unspecified" on Android, or "default" on iOS. Appropriate
/// [inputAction]s can be chosen by checking the current platform and then
/// selecting the appropriate action.
///
/// See also:
///
///  * [TextInput.attach]
///  * [TextInputAction]
@immutable
class TextInputConfiguration {
  /// Creates configuration information for a text input control.
  ///
  /// All arguments have default values, except [actionLabel]. Only
  /// [actionLabel] may be null.
  const TextInputConfiguration({
    this.inputType = TextInputType.text,
    this.readOnly = false,
    this.obscureText = false,
    this.autocorrect = true,
    SmartDashesType? smartDashesType,
    SmartQuotesType? smartQuotesType,
    this.enableSuggestions = true,
    this.actionLabel,
    this.inputAction = TextInputAction.done,
    this.keyboardAppearance = Brightness.light,
    this.textCapitalization = TextCapitalization.none,
    this.autofillConfiguration,
  }) : assert(inputType != null),
       assert(obscureText != null),
       smartDashesType = smartDashesType ?? (obscureText ? SmartDashesType.disabled : SmartDashesType.enabled),
       smartQuotesType = smartQuotesType ?? (obscureText ? SmartQuotesType.disabled : SmartQuotesType.enabled),
       assert(autocorrect != null),
       assert(enableSuggestions != null),
       assert(keyboardAppearance != null),
       assert(inputAction != null),
       assert(textCapitalization != null);

  /// The type of information for which to optimize the text input control.
  final TextInputType inputType;

  /// Whether the text field can be edited or not.
  ///
  /// Defaults to false.
  final bool readOnly;

  /// Whether to hide the text being edited (e.g., for passwords).
  ///
  /// Defaults to false.
  final bool obscureText;

  /// Whether to enable autocorrection.
  ///
  /// Defaults to true.
  final bool autocorrect;

  /// The configuration to use for autofill.
  ///
  /// Defaults to null, in which case no autofill information will be provided
  /// to the platform. This will prevent the corresponding input field from
  /// participating in autofills triggered by other fields. Additionally, on
  /// Android and web, setting [autofillConfiguration] to null disables autofill.
  final AutofillConfiguration? autofillConfiguration;

  /// {@template flutter.services.TextInputConfiguration.smartDashesType}
  /// Whether to allow the platform to automatically format dashes.
  ///
  /// This flag only affects iOS versions 11 and above. It sets
  /// [`UITextSmartDashesType`](https://developer.apple.com/documentation/uikit/uitextsmartdashestype?language=objc)
  /// in the engine. When true, it passes
  /// [`UITextSmartDashesTypeYes`](https://developer.apple.com/documentation/uikit/uitextsmartdashestype/uitextsmartdashestypeyes?language=objc),
  /// and when false, it passes
  /// [`UITextSmartDashesTypeNo`](https://developer.apple.com/documentation/uikit/uitextsmartdashestype/uitextsmartdashestypeno?language=objc).
  ///
  /// As an example of what this does, two consecutive hyphen characters will be
  /// automatically replaced with one en dash, and three consecutive hyphens
  /// will become one em dash.
  ///
  /// Defaults to true, unless [obscureText] is true, when it defaults to false.
  /// This is to avoid the problem where password fields receive autoformatted
  /// characters.
  ///
  /// See also:
  ///
  ///  * [smartQuotesType]
  ///  * <https://developer.apple.com/documentation/uikit/uitextinputtraits>
  /// {@endtemplate}
  final SmartDashesType smartDashesType;

  /// {@template flutter.services.TextInputConfiguration.smartQuotesType}
  /// Whether to allow the platform to automatically format quotes.
  ///
  /// This flag only affects iOS. It sets
  /// [`UITextSmartQuotesType`](https://developer.apple.com/documentation/uikit/uitextsmartquotestype?language=objc)
  /// in the engine. When true, it passes
  /// [`UITextSmartQuotesTypeYes`](https://developer.apple.com/documentation/uikit/uitextsmartquotestype/uitextsmartquotestypeyes?language=objc),
  /// and when false, it passes
  /// [`UITextSmartQuotesTypeNo`](https://developer.apple.com/documentation/uikit/uitextsmartquotestype/uitextsmartquotestypeno?language=objc).
  ///
  /// As an example of what this does, a standard vertical double quote
  /// character will be automatically replaced by a left or right double quote
  /// depending on its position in a word.
  ///
  /// Defaults to true, unless [obscureText] is true, when it defaults to false.
  /// This is to avoid the problem where password fields receive autoformatted
  /// characters.
  ///
  /// See also:
  ///
  ///  * [smartDashesType]
  ///  * <https://developer.apple.com/documentation/uikit/uitextinputtraits>
  /// {@endtemplate}
  final SmartQuotesType smartQuotesType;

  /// {@template flutter.services.TextInputConfiguration.enableSuggestions}
  /// Whether to show input suggestions as the user types.
  ///
  /// This flag only affects Android. On iOS, suggestions are tied directly to
  /// [autocorrect], so that suggestions are only shown when [autocorrect] is
  /// true. On Android autocorrection and suggestion are controlled separately.
  ///
  /// Defaults to true. Cannot be null.
  ///
  /// See also:
  ///
  ///  * <https://developer.android.com/reference/android/text/InputType.html#TYPE_TEXT_FLAG_NO_SUGGESTIONS>
  /// {@endtemplate}
  final bool enableSuggestions;

  /// What text to display in the text input control's action button.
  final String? actionLabel;

  /// What kind of action to request for the action button on the IME.
  final TextInputAction inputAction;

  /// Specifies how platforms may automatically capitalize text entered by the
  /// user.
  ///
  /// Defaults to [TextCapitalization.none].
  ///
  /// See also:
  ///
  ///  * [TextCapitalization], for a description of each capitalization behavior.
  final TextCapitalization textCapitalization;

  /// The appearance of the keyboard.
  ///
  /// This setting is only honored on iOS devices.
  ///
  /// Defaults to [Brightness.light].
  final Brightness keyboardAppearance;

  /// Returns a representation of this object as a JSON object.
  Map<String, dynamic> toJson() {
    return <String, dynamic>{
      'inputType': inputType.toJson(),
      'readOnly': readOnly,
      'obscureText': obscureText,
      'autocorrect': autocorrect,
      'smartDashesType': smartDashesType.index.toString(),
      'smartQuotesType': smartQuotesType.index.toString(),
      'enableSuggestions': enableSuggestions,
      'actionLabel': actionLabel,
      'inputAction': inputAction.toString(),
      'textCapitalization': textCapitalization.toString(),
      'keyboardAppearance': keyboardAppearance.toString(),
      if (autofillConfiguration != null) 'autofill': autofillConfiguration!.toJson(),
    };
  }
}

TextAffinity? _toTextAffinity(String? affinity) {
  switch (affinity) {
    case 'TextAffinity.downstream':
      return TextAffinity.downstream;
    case 'TextAffinity.upstream':
      return TextAffinity.upstream;
  }
  return null;
}

/// A floating cursor state the user has induced by force pressing an iOS
/// keyboard.
enum FloatingCursorDragState {
  /// A user has just activated a floating cursor.
  Start,

  /// A user is dragging a floating cursor.
  Update,

  /// A user has lifted their finger off the screen after using a floating
  /// cursor.
  End,
}

/// The current state and position of the floating cursor.
class RawFloatingCursorPoint {
  /// Creates information for setting the position and state of a floating
  /// cursor.
  ///
  /// [state] must not be null and [offset] must not be null if the state is
  /// [FloatingCursorDragState.Update].
  RawFloatingCursorPoint({
    this.offset,
    required this.state,
  }) : assert(state != null),
       assert(state != FloatingCursorDragState.Update || offset != null);

  /// The raw position of the floating cursor as determined by the iOS sdk.
  final Offset? offset;

  /// The state of the floating cursor.
  final FloatingCursorDragState state;
}

/// The current text, selection, and composing state for editing a run of text.
@immutable
class TextEditingValue {
  /// Creates information for editing a run of text.
  ///
  /// The selection and composing range must be within the text.
  ///
  /// The [text], [selection], and [composing] arguments must not be null but
  /// each have default values.
  const TextEditingValue({
    this.text = '',
    this.selection = const TextSelection.collapsed(offset: -1),
    this.composing = TextRange.empty,
  }) : assert(text != null),
       assert(selection != null),
       assert(composing != null);

  /// Creates an instance of this class from a JSON object.
  factory TextEditingValue.fromJSON(Map<String, dynamic> encoded) {
    return TextEditingValue(
      text: encoded['text'] as String,
      selection: TextSelection(
        baseOffset: encoded['selectionBase'] as int? ?? -1,
        extentOffset: encoded['selectionExtent'] as int? ?? -1,
        affinity: _toTextAffinity(encoded['selectionAffinity'] as String?) ?? TextAffinity.downstream,
        isDirectional: encoded['selectionIsDirectional'] as bool? ?? false,
      ),
      composing: TextRange(
        start: encoded['composingBase'] as int? ?? -1,
        end: encoded['composingExtent'] as int? ?? -1,
      ),
    );
  }

  /// Returns a representation of this object as a JSON object.
  Map<String, dynamic> toJSON() {
    return <String, dynamic>{
      'text': text,
      'selectionBase': selection.baseOffset,
      'selectionExtent': selection.extentOffset,
      'selectionAffinity': selection.affinity.toString(),
      'selectionIsDirectional': selection.isDirectional,
      'composingBase': composing.start,
      'composingExtent': composing.end,
    };
  }

  /// The current text being edited.
  final String text;

  /// The range of text that is currently selected.
  final TextSelection selection;

  /// The range of text that is still being composed.
  final TextRange composing;

  /// A value that corresponds to the empty string with no selection and no composing range.
  static const TextEditingValue empty = TextEditingValue();

  /// Creates a copy of this value but with the given fields replaced with the new values.
  TextEditingValue copyWith({
    String? text,
    TextSelection? selection,
    TextRange? composing,
  }) {
    return TextEditingValue(
      text: text ?? this.text,
      selection: selection ?? this.selection,
      composing: composing ?? this.composing,
    );
  }

  /// Whether the [composing] range is a valid range within [text].
  ///
  /// Returns true if and only if the [composing] range is normalized, its start
  /// is greater than or equal to 0, and its end is less than or equal to
  /// [text]'s length.
  ///
  /// If this property is false while the [composing] range's `isValid` is true,
  /// it usually indicates the current [composing] range is invalid because of a
  /// programming error.
  bool get isComposingRangeValid => composing.isValid && composing.isNormalized && composing.end <= text.length;

  @override
  String toString() => '${objectRuntimeType(this, 'TextEditingValue')}(text: \u2524$text\u251C, selection: $selection, composing: $composing)';

  @override
  bool operator ==(Object other) {
    if (identical(this, other))
      return true;
    return other is TextEditingValue
        && other.text == text
        && other.selection == selection
        && other.composing == composing;
  }

  @override
  int get hashCode => hashValues(
    text.hashCode,
    selection.hashCode,
    composing.hashCode,
  );
}

/// Indicates what triggered the change in selected text (including changes to
/// the cursor location).
enum SelectionChangedCause {
  /// The user tapped on the text and that caused the selection (or the location
  /// of the cursor) to change.
  tap,

  /// The user tapped twice in quick succession on the text and that caused
  /// the selection (or the location of the cursor) to change.
  doubleTap,

  /// The user long-pressed the text and that caused the selection (or the
  /// location of the cursor) to change.
  longPress,

  /// The user force-pressed the text and that caused the selection (or the
  /// location of the cursor) to change.
  forcePress,

  /// The user used the keyboard to change the selection or the location of the
  /// cursor.
  ///
  /// Keyboard-triggered selection changes may be caused by the IME as well as
  /// by accessibility tools (e.g. TalkBack on Android).
  keyboard,

  /// The user used the selection toolbar to change the selection or the
  /// location of the cursor.
  ///
  /// An example is when the user taps on select all in the tool bar.
  toolBar,

  /// The user used the mouse to change the selection by dragging over a piece
  /// of text.
  drag,
}

/// A mixin for manipulating the selection, to be used by the implementer
/// of the toolbar widget.
mixin TextSelectionDelegate {
  /// Gets the current text input.
  TextEditingValue get textEditingValue;

  /// Indicates that the user has requested the delegate to replace its current
  /// text editing state with [value].
  ///
  /// The new [value] is treated as user input and thus may subject to input
  /// formatting.
  @Deprecated(
    'Use the userUpdateTextEditingValue instead. '
    'This feature was deprecated after v1.26.0-17.2.pre.',
  )
  set textEditingValue(TextEditingValue value) {}

  /// Indicates that the user has requested the delegate to replace its current
  /// text editing state with [value].
  ///
  /// The new [value] is treated as user input and thus may subject to input
  /// formatting.
  ///
  /// See also:
  ///
  /// * [EditableTextState.userUpdateTextEditingValue]: an implementation that
  ///   applies additional pre-processing to the specified [value], before
  ///   updating the text editing state.
  void userUpdateTextEditingValue(TextEditingValue value, SelectionChangedCause cause);

  /// Hides the text selection toolbar.
  ///
  /// By default, hideHandles is true, and the toolbar is hidden along with its
  /// handles. If hideHandles is set to false, then the toolbar will be hidden
  /// but the handles will remain.
  void hideToolbar([bool hideHandles = true]);

  /// Brings the provided [TextPosition] into the visible area of the text
  /// input.
  void bringIntoView(TextPosition position);

  /// Whether cut is enabled, must not be null.
  bool get cutEnabled => true;

  /// Whether copy is enabled, must not be null.
  bool get copyEnabled => true;

  /// Whether paste is enabled, must not be null.
  bool get pasteEnabled => true;

  /// Whether select all is enabled, must not be null.
  bool get selectAllEnabled => true;
}

/// An interface to receive information from [TextInput].
///
/// See also:
///
///  * [TextInput.attach]
///  * [EditableText], a [TextInputClient] implementation.
abstract class TextInputClient {
  /// Abstract const constructor. This constructor enables subclasses to provide
  /// const constructors so that they can be used in const expressions.
  const TextInputClient();

  /// The current state of the [TextEditingValue] held by this client.
  TextEditingValue? get currentTextEditingValue;

  /// The [AutofillScope] this [TextInputClient] belongs to, if any.
  ///
  /// It should return null if this [TextInputClient] does not need autofill
  /// support. For a [TextInputClient] that supports autofill, returning null
  /// causes it to participate in autofill alone.
  ///
  /// See also:
  ///
  /// * [AutofillGroup], a widget that creates an [AutofillScope] for its
  ///   descendent autofillable [TextInputClient]s.
  AutofillScope? get currentAutofillScope;

  /// Requests that this client update its editing state to the given value.
  ///
  /// The new [value] is treated as user input and thus may subject to input
  /// formatting.
  void updateEditingValue(TextEditingValue value);

  /// Requests that this client perform the given action.
  void performAction(TextInputAction action);

  /// Request from the input method that this client perform the given private
  /// command.
  ///
  /// This can be used to provide domain-specific features that are only known
  /// between certain input methods and their clients.
  ///
  /// See also:
  ///   * [https://developer.android.com/reference/android/view/inputmethod/InputConnection#performPrivateCommand(java.lang.String,%20android.os.Bundle)],
  ///     which is the Android documentation for performPrivateCommand, used to
  ///     send a command from the input method.
  ///   * [https://developer.android.com/reference/android/view/inputmethod/InputMethodManager#sendAppPrivateCommand],
  ///     which is the Android documentation for sendAppPrivateCommand, used to
  ///     send a command to the input method.
  void performPrivateCommand(String action, Map<String, dynamic> data);

  /// Updates the floating cursor position and state.
  void updateFloatingCursor(RawFloatingCursorPoint point);

  /// Requests that this client display a prompt rectangle for the given text range,
  /// to indicate the range of text that will be changed by a pending autocorrection.
  ///
  /// This method will only be called on iOS.
  void showAutocorrectionPromptRect(int start, int end);

  /// Platform notified framework of closed connection.
  ///
  /// [TextInputClient] should cleanup its connection and finalize editing.
  void connectionClosed();

  /// The framework calls this method to notify that the text input control has
  /// been changed.
  ///
  /// The [TextInputClient] may switch to the new text input control by hiding
  /// the old and showing the new input control.
  ///
  /// See also:
  ///
  ///  * [TextInputControl.hide], a method to hide the old input control.
  ///  * [TextInputControl.show], a method to show the new input control.
  void didChangeInputControl(TextInputControl? oldControl, TextInputControl? newControl);
}

/// An interface for interacting with a text input control.
///
/// See also:
///
///  * [TextInput.attach], a method used to establish a [TextInputConnection]
///    between the system's text input and a [TextInputClient].
///  * [EditableText], a [TextInputClient] that connects to and interacts with
///    the system's text input using a [TextInputConnection].
class TextInputConnection {
  TextInputConnection._(this._client)
      : assert(_client != null),
        _id = _nextId++;

  Size? _cachedSize;
  Matrix4? _cachedTransform;
  Rect? _cachedRect;
  Rect? _cachedCaretRect;

  static int _nextId = 1;
  final int _id;

  /// Resets the internal ID counter for testing purposes.
  ///
  /// This call has no effect when asserts are disabled. Calling it from
  /// application code will likely break text input for the application.
  @visibleForTesting
  static void debugResetId({int to = 1}) {
    assert(to != null);
    assert(() {
      _nextId = to;
      return true;
    }());
  }

  final TextInputClient _client;

  /// Whether this connection is currently interacting with the text input control.
  bool get attached => TextInput._instance._currentConnection == this;

  /// Requests that the text input control become visible.
  void show() {
    assert(attached);
    TextInput._instance._show();
  }

  /// Requests the system autofill UI to appear.
  ///
  /// Currently only works on Android. Other platforms do not respond to this
  /// message.
  ///
  /// See also:
  ///
  ///  * [EditableText], a [TextInputClient] that calls this method when focused.
  void requestAutofill() {
    assert(attached);
    TextInput._instance._requestAutofill();
  }

  /// Requests that the text input control update itself according to the new
  /// [TextInputConfiguration].
  void updateConfig(TextInputConfiguration configuration) {
    assert(attached);
    TextInput._instance._updateConfig(configuration);
  }

  /// Requests that the text input control change its internal state to match
  /// the given state.
  void setEditingState(TextEditingValue value) {
    assert(attached);
    TextInput._instance._setEditingState(value);
  }

  /// Send the size and transform of the editable text to engine.
  ///
  /// The values are sent as platform messages so they can be used on web for
  /// example to correctly position and size the html input field.
  ///
  /// 1. [editableBoxSize]: size of the render editable box.
  ///
  /// 2. [transform]: a matrix that maps the local paint coordinate system
  ///                 to the [PipelineOwner.rootNode].
  void setEditableSizeAndTransform(Size editableBoxSize, Matrix4 transform) {
    if (editableBoxSize != _cachedSize || transform != _cachedTransform) {
      _cachedSize = editableBoxSize;
      _cachedTransform = transform;
      TextInput._instance._setEditableSizeAndTransform(editableBoxSize, transform);
    }
  }

  /// Send the smallest rect that covers the text in the client that's currently
  /// being composed.
  ///
  /// The given `rect` can not be null. If any of the 4 coordinates of the given
  /// [Rect] is not finite, a [Rect] of size (-1, -1) will be sent instead.
  ///
  /// This information is used for positioning the IME candidates menu on each
  /// platform.
  void setComposingRect(Rect rect) {
    assert(rect != null);
    if (rect == _cachedRect)
      return;
    _cachedRect = rect;
    final Rect validRect = rect.isFinite ? rect : Offset.zero & const Size(-1, -1);
    TextInput._instance._setComposingTextRect(validRect);
  }

  /// Sends the coordinates of caret rect. This is used on macOS for positioning
  /// the accent selection menu.
  void setCaretRect(Rect rect) {
    assert(rect != null);
    if (rect == _cachedCaretRect)
      return;
    _cachedCaretRect = rect;
    final Rect validRect = rect.isFinite ? rect : Offset.zero & const Size(-1, -1);
    TextInput._instance._setCaretRect(
      <String, dynamic>{
        'width': validRect.width,
        'height': validRect.height,
        'x': validRect.left,
        'y': validRect.top,
      },
    );
  }

  /// Send text styling information.
  ///
  /// This information is used by the Flutter Web Engine to change the style
  /// of the hidden native input's content. Hence, the content size will match
  /// to the size of the editable widget's content.
  void setStyle({
    required String? fontFamily,
    required double? fontSize,
    required FontWeight? fontWeight,
    required TextDirection textDirection,
    required TextAlign textAlign,
  }) {
    assert(attached);

    TextInput._instance._setStyle(
      fontFamily: fontFamily,
      fontSize: fontSize,
      fontWeight: fontWeight,
      textDirection: textDirection,
      textAlign: textAlign,
    );
  }

  /// Stop interacting with the text input control.
  ///
  /// After calling this method, the text input control might disappear if no
  /// other client attaches to it within this animation frame.
  void close() {
    if (attached) {
      TextInput._instance._clearClient();
    }
    assert(!attached);
  }

  /// Platform sent a notification informing the connection is closed.
  ///
  /// [TextInputConnection] should clean current client connection.
  void connectionClosedReceived() {
    TextInput._instance._currentConnection = null;
    assert(!attached);
  }
}

TextInputAction _toTextInputAction(String action) {
  switch (action) {
    case 'TextInputAction.none':
      return TextInputAction.none;
    case 'TextInputAction.unspecified':
      return TextInputAction.unspecified;
    case 'TextInputAction.go':
      return TextInputAction.go;
    case 'TextInputAction.search':
      return TextInputAction.search;
    case 'TextInputAction.send':
      return TextInputAction.send;
    case 'TextInputAction.next':
      return TextInputAction.next;
    case 'TextInputAction.previous':
      return TextInputAction.previous;
    case 'TextInputAction.continue_action':
      return TextInputAction.continueAction;
    case 'TextInputAction.join':
      return TextInputAction.join;
    case 'TextInputAction.route':
      return TextInputAction.route;
    case 'TextInputAction.emergencyCall':
      return TextInputAction.emergencyCall;
    case 'TextInputAction.done':
      return TextInputAction.done;
    case 'TextInputAction.newline':
      return TextInputAction.newline;
  }
  throw FlutterError.fromParts(<DiagnosticsNode>[ErrorSummary('Unknown text input action: $action')]);
}

FloatingCursorDragState _toTextCursorAction(String state) {
  switch (state) {
    case 'FloatingCursorDragState.start':
      return FloatingCursorDragState.Start;
    case 'FloatingCursorDragState.update':
      return FloatingCursorDragState.Update;
    case 'FloatingCursorDragState.end':
      return FloatingCursorDragState.End;
  }
  throw FlutterError.fromParts(<DiagnosticsNode>[ErrorSummary('Unknown text cursor action: $state')]);
}

RawFloatingCursorPoint _toTextPoint(FloatingCursorDragState state, Map<String, dynamic> encoded) {
  assert(state != null, 'You must provide a state to set a new editing point.');
  assert(encoded['X'] != null, 'You must provide a value for the horizontal location of the floating cursor.');
  assert(encoded['Y'] != null, 'You must provide a value for the vertical location of the floating cursor.');
  final Offset offset = state == FloatingCursorDragState.Update
    ? Offset(encoded['X'] as double, encoded['Y'] as double)
    : Offset.zero;
  return RawFloatingCursorPoint(offset: offset, state: state);
}

/// An low-level interface to the system's text input control.
///
/// To start interacting with the system's text input control, call [attach] to
/// establish a [TextInputConnection] between the system's text input control
/// and a [TextInputClient]. The majority of commands available for
/// interacting with the text input control reside in the returned
/// [TextInputConnection]. The communication between the system text input and
/// the [TextInputClient] is asynchronous.
///
/// The platform text input plugin (which represents the system's text input)
/// and the [TextInputClient] usually maintain their own text editing states
/// ([TextEditingValue]) separately. They must be kept in sync as long as the
/// [TextInputClient] is connected. The following methods can be used to send
/// [TextEditingValue] to update the other party, when either party's text
/// editing states change:
///
/// * The [TextInput.attach] method allows a [TextInputClient] to establish a
///   connection to the text input. An optional field in its `configuration`
///   parameter can be used to specify an initial value for the platform text
///   input plugin's [TextEditingValue].
///
/// * The [TextInputClient] sends its [TextEditingValue] to the platform text
///   input plugin using [TextInputConnection.setEditingState].
///
/// * The platform text input plugin sends its [TextEditingValue] to the
///   connected [TextInputClient] via a "TextInput.setEditingState" message.
///
/// * When autofill happens on a disconnected [TextInputClient], the platform
///   text input plugin sends the [TextEditingValue] to the connected
///   [TextInputClient]'s [AutofillScope], and the [AutofillScope] will further
///   relay the value to the correct [TextInputClient].
///
/// When synchronizing the [TextEditingValue]s, the communication may get stuck
/// in an infinite when both parties are trying to send their own update. To
/// mitigate the problem, only [TextInputClient]s are allowed to alter the
/// received [TextEditingValue]s while platform text input plugins are to accept
/// the received [TextEditingValue]s unmodified. More specifically:
///
/// * When a [TextInputClient] receives a new [TextEditingValue] from the
///   platform text input plugin, it's allowed to modify the value (for example,
///   apply [TextInputFormatter]s). If it decides to do so, it must send the
///   updated [TextEditingValue] back to the platform text input plugin to keep
///   the [TextEditingValue]s in sync.
///
/// * When the platform text input plugin receives a new value from the
///   connected [TextInputClient], it must accept the new value as-is, to avoid
///   sending back an updated value.
///
/// See also:
///
///  * [TextField], a widget in which the user may enter text.
///  * [EditableText], a [TextInputClient] that connects to [TextInput] when it
///    wants to take user input from the keyboard.
class TextInput {
  TextInput._() {
    _channel = SystemChannels.textInput;
    _channel.setMethodCallHandler(_handleTextInputInvocation);
  }

  /// Set the [MethodChannel] used to communicate with the system's text input
  /// control.
  ///
  /// This is only meant for testing within the Flutter SDK. Changing this
  /// will break the ability to input text. This has no effect if asserts are
  /// disabled.
  @visibleForTesting
  static void setChannel(MethodChannel newChannel) {
    assert(() {
      _instance._channel = newChannel..setMethodCallHandler(_instance._handleTextInputInvocation);
      return true;
    }());
  }

  static final TextInput _instance = TextInput._();

  static void _addInputControl(TextInputControl control) {
    if (control != _PlatformTextInputControl.instance)
      _instance._inputControls.add(control);
  }

  static void _removeInputControl(TextInputControl control) {
    if (control != _PlatformTextInputControl.instance)
      _instance._inputControls.remove(control);
  }

  /// Sets the current text input control.
  ///
  /// The current text input control receives text input state changes and visual
  /// text input control requests, such as showing and hiding the input control,
  /// from the framework.
  ///
  /// Setting the current text input control as `null` removes the visual text
  /// input control.
  ///
  /// See also:
  ///
  ///  * [TextInputControl], an interface for implementing text input controls.
  ///  * [TextInput.restorePlatformInputControl], a method to restore the default
  ///    platform text input control.
  static void setInputControl(TextInputControl? newControl) {
    final TextInputControl? oldControl = _instance._currentControl;
    if (newControl == oldControl)
      return;
    if (newControl != null)
      _addInputControl(newControl);
    if (oldControl != null)
      _removeInputControl(oldControl);
    _instance._currentControl = newControl;
    final TextInputClient? client = _instance._currentConnection?._client;
    client?.didChangeInputControl(oldControl, newControl);
  }

  /// Restores the default platform text input control.
  ///
  /// See also:
  ///
  /// * [TextInput.setInputControl], a method to set a custom input
  ///   control, or to remove the visual input control.
  static void restorePlatformInputControl() {
    setInputControl(_PlatformTextInputControl.instance);
  }

  TextInputControl? _currentControl = _PlatformTextInputControl.instance;
  final Set<TextInputControl> _inputControls = <TextInputControl>{
    _PlatformTextInputControl.instance,
  };

  static const List<TextInputAction> _androidSupportedInputActions = <TextInputAction>[
    TextInputAction.none,
    TextInputAction.unspecified,
    TextInputAction.done,
    TextInputAction.send,
    TextInputAction.go,
    TextInputAction.search,
    TextInputAction.next,
    TextInputAction.previous,
    TextInputAction.newline,
  ];

  static const List<TextInputAction> _iOSSupportedInputActions = <TextInputAction>[
    TextInputAction.unspecified,
    TextInputAction.done,
    TextInputAction.send,
    TextInputAction.go,
    TextInputAction.search,
    TextInputAction.next,
    TextInputAction.newline,
    TextInputAction.continueAction,
    TextInputAction.join,
    TextInputAction.route,
    TextInputAction.emergencyCall,
  ];

  /// Begin interacting with the text input control.
  ///
  /// Calling this function helps multiple clients coordinate about which one is
  /// currently interacting with the text input control. The returned
  /// [TextInputConnection] provides an interface for actually interacting with
  /// the text input control.
  ///
  /// A client that no longer wishes to interact with the text input control
  /// should call [TextInputConnection.close] on the returned
  /// [TextInputConnection].
  static TextInputConnection attach(TextInputClient client, TextInputConfiguration configuration) {
    assert(client != null);
    assert(configuration != null);
    final TextInputConnection connection = TextInputConnection._(client);
    _instance._attach(connection, configuration);
    return connection;
  }

  /// This method actually notifies the embedding of the client. It is utilized
  /// by [attach] and by [_handleTextInputInvocation] for the
  /// `TextInputClient.requestExistingInputState` method.
  void _attach(TextInputConnection connection, TextInputConfiguration configuration) {
    assert(connection != null);
    assert(connection._client != null);
    assert(configuration != null);
    assert(_debugEnsureInputActionWorksOnPlatform(configuration.inputAction));
    _currentConnection = connection;
    _currentConfiguration = configuration;
    _setClient(connection._client, configuration);
  }

  static bool _debugEnsureInputActionWorksOnPlatform(TextInputAction inputAction) {
    assert(() {
      if (kIsWeb) {
        // TODO(flutterweb): what makes sense here?
        return true;
      }
      if (Platform.isIOS) {
        assert(
          _iOSSupportedInputActions.contains(inputAction),
          'The requested TextInputAction "$inputAction" is not supported on iOS.',
        );
      } else if (Platform.isAndroid) {
        assert(
          _androidSupportedInputActions.contains(inputAction),
          'The requested TextInputAction "$inputAction" is not supported on Android.',
        );
      }
      return true;
    }());
    return true;
  }

  late MethodChannel _channel;

  TextInputConnection? _currentConnection;
  late TextInputConfiguration _currentConfiguration;

  Future<dynamic> _handleTextInputInvocation(MethodCall methodCall) async {
    if (_currentConnection == null)
      return;
    final String method = methodCall.method;

    // The requestExistingInputState request needs to be handled regardless of
    // the client ID, as long as we have a _currentConnection.
    if (method == 'TextInputClient.requestExistingInputState') {
      assert(_currentConnection!._client != null);
      _attach(_currentConnection!, _currentConfiguration);
      final TextEditingValue? editingValue = _currentConnection!._client.currentTextEditingValue;
      if (editingValue != null) {
        _setEditingState(editingValue);
      }
      return;
    }

    final List<dynamic> args = methodCall.arguments as List<dynamic>;

    if (method == 'TextInputClient.updateEditingStateWithTag') {
      final TextInputClient client = _currentConnection!._client;
      assert(client != null);
      final AutofillScope? scope = client.currentAutofillScope;
      final Map<String, dynamic> editingValue = args[1] as Map<String, dynamic>;
      for (final String tag in editingValue.keys) {
        final TextEditingValue textEditingValue = TextEditingValue.fromJSON(
          editingValue[tag] as Map<String, dynamic>,
        );
        scope?.getAutofillClient(tag)?.updateEditingValue(textEditingValue);
      }

      return;
    }

    final int client = args[0] as int;
    // The incoming message was for a different client.
    if (client != _currentConnection!._id)
      return;
    switch (method) {
      case 'TextInputClient.updateEditingState':
        final TextEditingValue value = TextEditingValue.fromJSON(args[1] as Map<String, dynamic>);
        TextInput._instance._updateEditingValue(value, exclude: _PlatformTextInputControl.instance);
        break;
      case 'TextInputClient.performAction':
        _currentConnection!._client.performAction(_toTextInputAction(args[1] as String));
        break;
      case 'TextInputClient.performPrivateCommand':
        _currentConnection!._client.performPrivateCommand(
          args[1]['action'] as String, args[1]['data'] as Map<String, dynamic>,
        );
        break;
      case 'TextInputClient.updateFloatingCursor':
        _currentConnection!._client.updateFloatingCursor(_toTextPoint(
          _toTextCursorAction(args[1] as String),
          args[2] as Map<String, dynamic>,
        ));
        break;
      case 'TextInputClient.onConnectionClosed':
        _currentConnection!._client.connectionClosed();
        break;
      case 'TextInputClient.showAutocorrectionPromptRect':
        _currentConnection!._client.showAutocorrectionPromptRect(args[1] as int, args[2] as int);
        break;
      default:
        throw MissingPluginException();
    }
  }

  bool _hidePending = false;

  void _scheduleHide() {
    if (_hidePending)
      return;
    _hidePending = true;

    // Schedule a deferred task that hides the text input. If someone else
    // shows the keyboard during this update cycle, then the task will do
    // nothing.
    scheduleMicrotask(() {
      _hidePending = false;
      if (_currentConnection == null)
        _hide();
    });
  }

  void _setClient(TextInputClient client, TextInputConfiguration configuration) {
    for (final TextInputControl control in _inputControls)
      control.attach(client, configuration);
  }

  void _clearClient() {
    final TextInputClient client = _currentConnection!._client;
    for (final TextInputControl control in _inputControls)
      control.detach(client);
    _currentConnection = null;
    _scheduleHide();
  }

  void _updateConfig(TextInputConfiguration configuration) {
    assert(configuration != null);
    for (final TextInputControl control in _inputControls)
      control.updateConfig(configuration);
  }

  void _setEditingState(TextEditingValue value) {
    assert(value != null);
    for (final TextInputControl control in _inputControls)
      control.setEditingState(value);
  }

  void _show() {
    _currentControl?.show();
  }

  void _hide() {
    _currentControl?.hide();
  }

  void _setEditableSizeAndTransform(Size editableBoxSize, Matrix4 transform) {
    for (final TextInputControl control in _inputControls)
      control.setEditableSizeAndTransform(editableBoxSize, transform);
  }

  void _setComposingTextRect(Rect rect) {
    for (final TextInputControl control in _inputControls)
      control.setComposingRect(rect);
  }

<<<<<<< HEAD
  void _setStyle({
    required String? fontFamily,
    required double? fontSize,
    required FontWeight? fontWeight,
    required TextDirection textDirection,
    required TextAlign textAlign,
  }) {
    for (final TextInputControl control in _inputControls) {
      control.setStyle(
        fontFamily: fontFamily,
        fontSize: fontSize,
        fontWeight: fontWeight,
        textDirection: textDirection,
        textAlign: textAlign,
      );
    }
  }

  void _requestAutofill() {
    for (final TextInputControl control in _inputControls)
      control.requestAutofill();
  }

  void _updateEditingValue(TextEditingValue value, {TextInputControl? exclude}) {
    if (_currentConnection == null)
      return;

    for (final TextInputControl control in _inputControls) {
      if (control != exclude)
        control.setEditingState(value);
    }
    _currentConnection!._client.updateEditingValue(value);
=======
  void _setCaretRect(Map<String, dynamic> args) {
    _channel.invokeMethod<void>(
      'TextInput.setCaretRect',
      args,
    );
  }

  void _setStyle(Map<String, dynamic> args) {
    _channel.invokeMethod<void>(
      'TextInput.setStyle',
      args,
    );
>>>>>>> 671926db
  }

  /// Finishes the current autofill context, and potentially saves the user
  /// input for future use if `shouldSave` is true.
  ///
  /// Typically, this method should be called when the user has finalized their
  /// input. For example, in a [Form], it's typically done immediately before or
  /// after its content is submitted.
  ///
  /// The topmost [AutofillGroup]s also call [finishAutofillContext]
  /// automatically when they are disposed. The default behavior can be
  /// overridden in [AutofillGroup.onDisposeAction].
  ///
  /// {@template flutter.services.TextInput.finishAutofillContext}
  /// An autofill context is a collection of input fields that live in the
  /// platform's text input plugin. The platform is encouraged to save the user
  /// input stored in the current autofill context before the context is
  /// destroyed, when [TextInput.finishAutofillContext] is called with
  /// `shouldSave` set to true.
  ///
  /// Currently, there can only be at most one autofill context at any given
  /// time. When any input field in an [AutofillGroup] requests for autofill
  /// (which is done automatically when an autofillable [EditableText] gains
  /// focus), the current autofill context will merge the content of that
  /// [AutofillGroup] into itself. When there isn't an existing autofill context,
  /// one will be created to hold the newly added input fields from the group.
  ///
  /// Once added to an autofill context, an input field will stay in the context
  /// until the context is destroyed. To prevent leaks, call
  /// [TextInput.finishAutofillContext] to signal the text input plugin that the
  /// user has finalized their input in the current autofill context. The
  /// platform text input plugin either encourages or discourages the platform
  /// from saving the user input based on the value of the `shouldSave`
  /// parameter. The platform usually shows a "Save for autofill?" prompt for
  /// user confirmation.
  /// {@endtemplate}
  ///
  /// On many platforms, calling [finishAutofillContext] shows the save user
  /// input dialog and disrupts the user's flow. Ideally the dialog should only
  /// be shown no more than once for every screen. Consider removing premature
  /// [finishAutofillContext] calls to prevent showing the save user input UI
  /// too frequently. However, calling [finishAutofillContext] when there's no
  /// existing autofill context usually does not bring up the save user input
  /// UI.
  ///
  /// See also:
  ///
  /// * [EditableText.autofillHints] for autofill save troubleshooting tips.
  /// * [AutofillGroup.onDisposeAction], a configurable action that runs when a
  ///   topmost [AutofillGroup] is getting disposed.
  static void finishAutofillContext({ bool shouldSave = true }) {
    assert(shouldSave != null);
    for (final TextInputControl control in TextInput._instance._inputControls)
      control.finishAutofillContext(shouldSave: shouldSave);
  }
}

/// An interface for implementing text input controls.
///
/// Text input controls receive text input state changes and visual input control
/// requests, such as showing and hiding the input control, from the framework.
///
/// The input control can be installed with [TextInput.setInputControl], and the
/// default platform text input control can be restored with
/// [TextInput.restorePlatformInputControl].
///
/// The [TextInputControl] class must be extended. [TextInputControl]
/// implementations should call [TextInputControl.updateEditingValue] to send
/// user input to the attached input client.
///
/// {@tool dartpad --template=freeform}
/// This example illustrates a basic [TextInputControl] implementation:
///
/// ```dart imports
/// import 'package:flutter/foundation.dart';
/// import 'package:flutter/material.dart';
/// import 'package:flutter/services.dart';
/// ```
/// ```dart
/// void main() => runApp(const MyApp());
///
/// class MyApp extends StatelessWidget {
///   const MyApp({Key? key}) : super(key: key);
///
///   @override
///   Widget build(BuildContext context) {
///     return const MaterialApp(
///       home: MyStatefulWidget(),
///     );
///   }
/// }
///
/// class MyStatefulWidget extends StatefulWidget {
///   const MyStatefulWidget({Key? key}) : super(key: key);
///
///   @override
///   MyStatefulWidgetState createState() => MyStatefulWidgetState();
/// }
///
/// class MyStatefulWidgetState extends State<MyStatefulWidget> {
///   final TextEditingController _controller = TextEditingController();
///   final FocusNode _focusNode = FocusNode();
///
///   @override
///   void dispose() {
///     super.dispose();
///     _controller.dispose();
///     _focusNode.dispose();
///   }
///
///   @override
///   Widget build(BuildContext context) {
///     return Scaffold(
///       body: Center(
///         child: TextField(
///           autofocus: true,
///           controller: _controller,
///           focusNode: _focusNode,
///           decoration: InputDecoration(
///             suffix: IconButton(
///               icon: const Icon(Icons.clear),
///               tooltip: 'Clear and unfocus',
///               onPressed: () {
///                 _controller.clear();
///                 _focusNode.unfocus();
///               },
///             ),
///           ),
///         ),
///       ),
///       bottomSheet: const MyVirtualKeyboard(),
///     );
///   }
/// }
///
/// class MyVirtualKeyboard extends StatefulWidget {
///   const MyVirtualKeyboard({Key? key}) : super(key: key);
///
///   @override
///   MyVirtualKeyboardState createState() => MyVirtualKeyboardState();
/// }
///
/// class MyVirtualKeyboardState extends State<MyVirtualKeyboard> {
///   final MyTextInputControl _inputControl = MyTextInputControl();
///
///   @override
///   void initState() {
///     super.initState();
///     _inputControl.register();
///   }
///
///   @override
///   void dispose() {
///     super.dispose();
///     _inputControl.unregister();
///   }
///
///   void _handleKeyPress(String key) {
///     _inputControl.processUserInput(key);
///   }
///
///   @override
///   Widget build(BuildContext context) {
///     return ValueListenableBuilder<bool>(
///       valueListenable: _inputControl.visible,
///       builder: (_, bool visible, __) {
///         return Visibility(
///           visible: visible,
///           child: FocusScope(
///             canRequestFocus: false,
///             child: Row(
///               mainAxisAlignment: MainAxisAlignment.center,
///               children: <Widget>[
///                 for (final String key in <String>['A', 'B', 'C'])
///                   ElevatedButton(
///                     child: Text(key),
///                     onPressed: () => _handleKeyPress(key),
///                   ),
///               ],
///             ),
///           ),
///         );
///       },
///     );
///   }
/// }
///
/// class MyTextInputControl extends TextInputControl {
///   TextEditingValue _editingState = const TextEditingValue();
///   final ValueNotifier<bool> _visible = ValueNotifier<bool>(false);
///
///   /// The input control's visibility state for updating the visual presentation.
///   ValueListenable<bool> get visible => _visible;
///
///   /// Register the input control.
///   void register() => TextInput.setInputControl(this);
///
///   /// Restore the original platform input control.
///   void unregister() => TextInput.restorePlatformInputControl();
///
///   @override
///   void show() => _visible.value = true;
///
///   @override
///   void hide() => _visible.value = false;
///
///   @override
///   void setEditingState(TextEditingValue value) => _editingState = value;
///
///   /// Process user input.
///   ///
///   /// Updates the internal editing state by inserting the input text,
///   /// and by replacing the current selection if any.
///   void processUserInput(String input) {
///     _editingState = _editingState.copyWith(
///       text: _insertText(input),
///       selection: _replaceSelection(input),
///     );
///
///     // Request the attached client to update accordingly.
///     updateEditingValue(_editingState);
///   }
///
///   String _insertText(String input) {
///     final String text = _editingState.text;
///     final TextSelection selection = _editingState.selection;
///     return text.replaceRange(selection.start, selection.end, input);
///   }
///
///   TextSelection _replaceSelection(String input) {
///     final TextSelection selection = _editingState.selection;
///     return TextSelection.collapsed(offset: selection.start + input.length);
///   }
/// }
/// ```
/// {@end-tool}
///
/// See also:
///
///  * [TextInput.setInputControl], a method to install a custom text input control.
///  * [TextInput.restorePlatformInputControl], a method to restore the default
///    platform text input control.
///  * [TextInputControl.updateEditingValue], a method to send user input to
///    the framework.
abstract class TextInputControl {
  /// Requests the text input control to attach to the given input client.
  ///
  /// This method is called when a text input client is attached. The input
  /// control should update its configuration to match the client's configuration.
  void attach(TextInputClient client, TextInputConfiguration configuration) {}

  /// Requests the text input control to detach from the given input client.
  ///
  /// This method is called when a text input client is detached. The input
  /// control should release any resources allocated for the client.
  void detach(TextInputClient client) {}

  /// Requests that the text input control is shown.
  ///
  /// This method is called when the input control should become visible.
  void show() {}

  /// Requests that the text input control is hidden.
  ///
  /// This method is called when the input control should hide.
  void hide() {}

  /// Informs the text input control about input configuration changes.
  ///
  /// This method is called when the configuration of the attached input client
  /// has changed.
  void updateConfig(TextInputConfiguration configuration) {}

  /// Informs the text input control about editing state changes.
  ///
  /// This method is called when the editing state of the attached input client
  /// has changed.
  void setEditingState(TextEditingValue value) {}

  /// Informs the text input control about client position changes.
  ///
  /// This method is called on when the input control should position itself in
  /// relation to the attached input client.
  void setEditableSizeAndTransform(Size editableBoxSize, Matrix4 transform) {}

  /// Informs the text input control about composing area changes.
  ///
  /// This method is called when the attached input client's composing area
  /// changes.
  void setComposingRect(Rect rect) {}

  /// Informs the text input control about text style changes.
  ///
  /// This method is called on the when the attached input client's text style
  /// changes.
  void setStyle({
    required String? fontFamily,
    required double? fontSize,
    required FontWeight? fontWeight,
    required TextDirection textDirection,
    required TextAlign textAlign,
  }) {}

  /// Requests autofill from the text input control.
  ///
  /// This method is called when the autofill UI should appear.
  void requestAutofill() {}

  /// Requests that the autofill context is finalized.
  ///
  /// See also:
  ///
  ///  * [TextInput.finishAutofillContext]
  void finishAutofillContext({bool shouldSave = true}) {}

  /// Updates the editing value of the attached input client.
  ///
  /// This method should be called by the text input control implementation to
  /// send editing value updates to the attached input client.
  @nonVirtual
  void updateEditingValue(TextEditingValue value) {
    TextInput._instance._updateEditingValue(value, exclude: this);
  }
}

/// Provides access to the platform text input control.
class _PlatformTextInputControl extends TextInputControl {
  _PlatformTextInputControl._();

  /// The shared instance of [_PlatformTextInputControl].
  static final _PlatformTextInputControl instance = _PlatformTextInputControl._();

  MethodChannel get _channel => TextInput._instance._channel;

  @override
  void attach(TextInputClient client, TextInputConfiguration configuration) {
    _channel.invokeMethod<void>(
      'TextInput.setClient',
      <dynamic>[ TextInput._instance._currentConnection!._id, configuration.toJson() ],
    );
  }

  @override
  void detach(TextInputClient client) {
    _channel.invokeMethod<void>('TextInput.clearClient');
  }

  @override
  void updateConfig(TextInputConfiguration configuration) {
    _channel.invokeMethod<void>(
      'TextInput.updateConfig',
      configuration.toJson(),
    );
  }

  @override
  void setEditingState(TextEditingValue value) {
    _channel.invokeMethod<void>(
      'TextInput.setEditingState',
      value.toJSON(),
    );
  }

  @override
  void show() {
    _channel.invokeMethod<void>('TextInput.show');
  }

  @override
  void hide() {
    _channel.invokeMethod<void>('TextInput.hide');
  }

  @override
  void setEditableSizeAndTransform(Size editableBoxSize, Matrix4 transform) {
    _channel.invokeMethod<void>(
      'TextInput.setEditableSizeAndTransform',
      <String, dynamic>{
        'width': editableBoxSize.width,
        'height': editableBoxSize.height,
        'transform': transform.storage,
      },
    );
  }

  @override
  void setComposingRect(Rect rect) {
    _channel.invokeMethod<void>(
      'TextInput.setMarkedTextRect',
      <String, dynamic>{
        'width': rect.width,
        'height': rect.height,
        'x': rect.left,
        'y': rect.top,
      },
    );
  }

  @override
  void setStyle({
    required String? fontFamily,
    required double? fontSize,
    required FontWeight? fontWeight,
    required TextDirection textDirection,
    required TextAlign textAlign,
  }) {
    _channel.invokeMethod<void>(
      'TextInput.setStyle',
      <String, dynamic>{
        'fontFamily': fontFamily,
        'fontSize': fontSize,
        'fontWeightIndex': fontWeight?.index,
        'textAlignIndex': textAlign.index,
        'textDirectionIndex': textDirection.index,
      },
    );
  }

  @override
  void requestAutofill() {
    _channel.invokeMethod<void>('TextInput.requestAutofill');
  }

  @override
  void finishAutofillContext({bool shouldSave = true}) {
    _channel.invokeMethod<void>(
      'TextInput.finishAutofillContext',
      shouldSave ,
    );
  }
}<|MERGE_RESOLUTION|>--- conflicted
+++ resolved
@@ -1036,14 +1036,7 @@
       return;
     _cachedCaretRect = rect;
     final Rect validRect = rect.isFinite ? rect : Offset.zero & const Size(-1, -1);
-    TextInput._instance._setCaretRect(
-      <String, dynamic>{
-        'width': validRect.width,
-        'height': validRect.height,
-        'x': validRect.left,
-        'y': validRect.top,
-      },
-    );
+    TextInput._instance._setCaretRect(validRect);
   }
 
   /// Send text styling information.
@@ -1482,7 +1475,11 @@
       control.setComposingRect(rect);
   }
 
-<<<<<<< HEAD
+  void _setCaretRect(Rect rect) {
+    for (final TextInputControl control in _inputControls)
+      control.setCaretRect(rect);
+  }
+
   void _setStyle({
     required String? fontFamily,
     required double? fontSize,
@@ -1515,20 +1512,6 @@
         control.setEditingState(value);
     }
     _currentConnection!._client.updateEditingValue(value);
-=======
-  void _setCaretRect(Map<String, dynamic> args) {
-    _channel.invokeMethod<void>(
-      'TextInput.setCaretRect',
-      args,
-    );
-  }
-
-  void _setStyle(Map<String, dynamic> args) {
-    _channel.invokeMethod<void>(
-      'TextInput.setStyle',
-      args,
-    );
->>>>>>> 671926db
   }
 
   /// Finishes the current autofill context, and potentially saves the user
@@ -1820,6 +1803,12 @@
   /// changes.
   void setComposingRect(Rect rect) {}
 
+  /// Informs the text input control about caret area changes.
+  ///
+  /// This method is called when the attached input client's caret area
+  /// changes.
+  void setCaretRect(Rect rect) {}
+
   /// Informs the text input control about text style changes.
   ///
   /// This method is called on the when the attached input client's text style
@@ -1918,6 +1907,19 @@
   void setComposingRect(Rect rect) {
     _channel.invokeMethod<void>(
       'TextInput.setMarkedTextRect',
+      <String, dynamic>{
+        'width': rect.width,
+        'height': rect.height,
+        'x': rect.left,
+        'y': rect.top,
+      },
+    );
+  }
+
+  @override
+  void setCaretRect(Rect rect) {
+    _channel.invokeMethod<void>(
+      'TextInput.setCaretRect',
       <String, dynamic>{
         'width': rect.width,
         'height': rect.height,
