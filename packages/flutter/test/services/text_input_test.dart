--- conflicted
+++ resolved
@@ -909,7 +909,11 @@
     latestMethodCall = 'showAutocorrectionPromptRect';
   }
 
-<<<<<<< HEAD
+  @override
+  void showToolbar() {
+    latestMethodCall = 'showToolbar';
+  }
+
   TextInputConfiguration get configuration => const TextInputConfiguration();
 
   @override
@@ -925,15 +929,6 @@
   Future<void> Function(MethodCall)? incoming;
 
   List<MethodCall> outgoingCalls = <MethodCall>[];
-
-=======
->>>>>>> 4d5e4d4d
-  @override
-  void showToolbar() {
-    latestMethodCall = 'showToolbar';
-  }
-
-  TextInputConfiguration get configuration => const TextInputConfiguration();
 
   @override
   void insertTextPlaceholder(Size size) {
